[package]
name = "kalosm-common"
version = "0.4.0"
edition = "2021"
description = "Helpers for kalosm downloads and candle utilities"
authors = ["Evan Almloff <evanalmloff@gmail.com>"]
license = "MIT/Apache-2.0"
repository = "https://github.com/floneum/floneum"

# See more keys and their definitions at https://doc.rust-lang.org/cargo/reference/manifest.html

[dependencies]
candle-core.workspace = true
candle-nn.workspace = true
hf-hub = { version = "0.3.0" }
<<<<<<< HEAD
reqwest = "0.11.20"
tokio = { version = "1.36.0", features = ["full"] }
=======
reqwest = "0.11.24"
tokio = { version = "1.36.0", features = ["fs"] }
>>>>>>> 2c0fc357
dirs = "5.0.1"
tracing = "0.1.40"
httpdate = "1.0.3"
metal = { version = "0.29.0", optional = true }
thiserror.workspace = true
kalosm-model-types = { workspace = true, features = ["loading-progress-bar"] }

[dev-dependencies]
tokio = { version = "1.36.0", features = ["full"] }

[features]
metal = ["dep:metal"]<|MERGE_RESOLUTION|>--- conflicted
+++ resolved
@@ -13,13 +13,8 @@
 candle-core.workspace = true
 candle-nn.workspace = true
 hf-hub = { version = "0.3.0" }
-<<<<<<< HEAD
-reqwest = "0.11.20"
-tokio = { version = "1.36.0", features = ["full"] }
-=======
 reqwest = "0.11.24"
 tokio = { version = "1.36.0", features = ["fs"] }
->>>>>>> 2c0fc357
 dirs = "5.0.1"
 tracing = "0.1.40"
 httpdate = "1.0.3"
