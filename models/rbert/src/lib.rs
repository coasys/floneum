//! # rbert
//!
//! A Rust wrapper for [bert sentence transformers](https://arxiv.org/abs/1908.10084) implemented in [Candle](https://github.com/huggingface/candle)
//!
//! ## Usage
//!
//! ```rust, no_run
//! use kalosm_language_model::Embedder;
//! use rbert::*;
//!
//! #[tokio::main]
//! async fn main() -> anyhow::Result<()> {
//!     let mut bert = Bert::new().await?;
//!     let sentences = [
//!         "Cats are cool",
//!         "The geopolitical situation is dire",
//!         "Pets are great",
//!         "Napoleon was a tyrant",
//!         "Napoleon was a great general",
//!     ];
//!     let embeddings = bert.embed_batch(sentences).await?;
//!     println!("embeddings {:?}", embeddings);
//!
//!     // Find the cosine similarity between the first two sentences
//!     let mut similarities = vec![];
//!     let n_sentences = sentences.len();
//!     for (i, e_i) in embeddings.iter().enumerate() {
//!         for j in (i + 1)..n_sentences {
//!             let e_j = embeddings.get(j).unwrap();
//!             let cosine_similarity = e_j.cosine_similarity(e_i);
//!             similarities.push((cosine_similarity, i, j))
//!         }
//!     }
//!     similarities.sort_by(|u, v| v.0.total_cmp(&u.0));
//!     for &(score, i, j) in similarities.iter() {
//!         println!("score: {score:.2} '{}' '{}'", sentences[i], sentences[j])
//!     }
//!
//!     Ok(())
//! }
//! ```

#![warn(missing_docs)]

#[cfg(feature = "mkl")]
extern crate intel_mkl_src;

#[cfg(feature = "accelerate")]
extern crate accelerate_src;

use kalosm_common::*;

use std::sync::{Arc, RwLock};

use candle_core::{Device, IndexOp, Tensor};
use candle_nn::VarBuilder;
use tokenizers::{Encoding, PaddingParams, Tokenizer};

mod language_model;
mod raw;
mod source;

pub use crate::language_model::*;
use crate::raw::DTYPE;
pub use crate::raw::{BertModel, Config};
pub use crate::source::*;

/// A builder for a [`Bert`] model
#[derive(Default)]
pub struct BertBuilder {
    source: BertSource,
    cache: kalosm_common::Cache,
    device: Option<Device>,
}

impl BertBuilder {
    /// Set the source of the model
    pub fn with_source(mut self, source: BertSource) -> Self {
        self.source = source;
        self
    }

    /// Build the model
    pub async fn build(self) -> Result<Bert, BertLoadingError> {
        self.build_with_loading_handler(ModelLoadingProgress::multi_bar_loading_indicator())
            .await
    }

    /// Set the cache location to use for the model (defaults DATA_DIR/kalosm/cache)
    pub fn with_cache(mut self, cache: kalosm_common::Cache) -> Self {
        self.cache = cache;

        self
    }

    /// Set the device to run the model with. (Defaults to an accelerator if available, otherwise the CPU)
    pub fn with_device(mut self, device: Device) -> Self {
        self.device = Some(device);
        self
    }

    /// Build the model with a loading handler
    ///
    /// ```rust, no_run
    /// use kalosm::language::*;
    /// # #[tokio::main]
    /// # async fn main() -> Result<(), anyhow::Error> {
    /// // Create a new bert model with a loading handler
    /// let model = Bert::builder()
    ///     .build_with_loading_handler(|progress| match progress {
    ///         ModelLoadingProgress::Downloading { source, progress } => {
    ///             let progress_percent = (progress.progress * 100) as u32;
    ///             let elapsed = progress.start_time.elapsed().as_secs_f32();
    ///             println!("Downloading file {source} {progress_percent}% ({elapsed}s)");
    ///         }
    ///         ModelLoadingProgress::Loading { progress } => {
    ///             let progress = (progress * 100.0) as u32;
    ///             println!("Loading model {progress}%");
    ///         }
    ///     })
    ///     .await?;
    /// # Ok(())
    /// # }
    /// ```
    pub async fn build_with_loading_handler(
        self,
        loading_handler: impl FnMut(ModelLoadingProgress) + Send + 'static,
    ) -> Result<Bert, BertLoadingError> {
        Bert::from_builder(self, loading_handler).await
    }
}

/// An error that can occur when loading a Bert model.
#[derive(Debug, thiserror::Error)]
pub enum BertLoadingError {
    /// An error that can occur when trying to load a Bert model from huggingface or a local file.
    #[error("Failed to load model from huggingface or local file: {0}")]
    DownloadingError(#[from] CacheError),
    /// An error that can occur when trying to load a Bert model.
    #[error("Failed to load model into device: {0}")]
    LoadModel(#[from] candle_core::Error),
    /// An error that can occur when trying to load the bert tokenizer.
    #[error("Failed to load tokenizer: {0}")]
    LoadTokenizer(tokenizers::Error),
    /// An error that can occur when trying to load the bert config.
    #[error("Failed to load config: {0}")]
    LoadConfig(serde_json::Error),
    /// A config was not found
    #[error("Config not found")]
    ConfigNotFound,
}

/// An error that can occur when running a Bert model.
#[derive(Debug, thiserror::Error)]
pub enum BertError {
    /// An error that can occur when trying to run a Bert model.
    #[error("Failed to run model: {0}")]
    Candle(#[from] candle_core::Error),
    /// An error that can occur when tokenizing or detokenizing text.
    #[error("Failed to tokenize: {0}")]
    TokenizerError(tokenizers::Error),
    /// Failed to join the thread that is running the model
    #[error("Failed to join thread: {0}")]
    Join(#[from] tokio::task::JoinError),
}

/// The pooling strategy to use when embedding text.
#[derive(Debug, Clone, Copy)]
pub enum Pooling {
    /// Take the mean embedding value for all tokens (except padding)
    Mean,
    /// Take the embedding of the CLS token for each sequence
    CLS,
}

/// A bert embedding model. The main interface for this model is [`EmbedderExt`].
///
/// # Example
/// ```rust, no_run
/// use kalosm_language_model::Embedder;
/// use rbert::*;
///
/// #[tokio::main]
/// async fn main() -> anyhow::Result<()> {
///     let mut bert = Bert::new().await?;
///     let sentences = [
///         "Cats are cool",
///         "The geopolitical situation is dire",
///         "Pets are great",
///         "Napoleon was a tyrant",
///         "Napoleon was a great general",
///     ];
///     let embeddings = bert.embed_batch(sentences).await?;
///     println!("embeddings {:?}", embeddings);
///
///     // Find the cosine similarity between the first two sentences
///     let mut similarities = vec![];
///     let n_sentences = sentences.len();
///     for (i, e_i) in embeddings.iter().enumerate() {
///         for j in (i + 1)..n_sentences {
///             let e_j = embeddings.get(j).unwrap();
///             let cosine_similarity = e_j.cosine_similarity(e_i);
///             similarities.push((cosine_similarity, i, j))
///         }
///     }
///     similarities.sort_by(|u, v| v.0.total_cmp(&u.0));
///     for &(score, i, j) in similarities.iter() {
///         println!("score: {score:.2} '{}' '{}'", sentences[i], sentences[j])
///     }
///
///     Ok(())
/// }
/// ```
#[derive(Clone)]
pub struct Bert {
    embedding_search_prefix: Arc<Option<String>>,
    model: Arc<BertModel>,
    tokenizer: Arc<RwLock<Tokenizer>>,
}

impl Bert {
    /// Create a new [`BertBuilder`]
    pub fn builder() -> BertBuilder {
        BertBuilder::default()
    }

    /// Create a new default bert model
    pub async fn new() -> Result<Self, BertLoadingError> {
        Self::builder().build().await
    }

    /// Create a new default bert model for search
    pub async fn new_for_search() -> Result<Self, BertLoadingError> {
        Self::builder()
            .with_source(BertSource::new_for_search())
            .build()
            .await
    }

    async fn from_builder(
        builder: BertBuilder,
        mut progress_handler: impl FnMut(ModelLoadingProgress) + Send + 'static,
<<<<<<< HEAD
    ) -> anyhow::Result<Self> {
        let BertBuilder {
            source,
            cache,
            device,
        } = builder;
=======
    ) -> Result<Self, BertLoadingError> {
        let BertBuilder { source, cache } = builder;
>>>>>>> 20568cf7
        let BertSource {
            config,
            tokenizer,
            model,
            search_embedding_prefix,
        } = source;

        let source = format!("Config ({})", config);
        let mut create_progress = ModelLoadingProgress::downloading_progress(source);
        let config_filename = cache
            .get(&config, |progress| {
                progress_handler(create_progress(progress))
            })
            .await?;
        let tokenizer_source = format!("Tokenizer ({})", tokenizer);
        let mut create_progress = ModelLoadingProgress::downloading_progress(tokenizer_source);
        let tokenizer_filename = cache
            .get(&tokenizer, |progress| {
                progress_handler(create_progress(progress))
            })
            .await?;
        let model_source = format!("Model ({})", model);
        let mut create_progress = ModelLoadingProgress::downloading_progress(model_source);
        let weights_filename = cache
            .get(&model, |progress| {
                progress_handler(create_progress(progress))
            })
            .await?;

        let config = std::fs::read_to_string(config_filename)
            .map_err(|_| BertLoadingError::ConfigNotFound)?;
        let config: Config = serde_json::from_str(&config).map_err(BertLoadingError::LoadConfig)?;

        let device = if let Some(d) = device {
            d
        } else {
            accelerated_device_if_available()?
        };

        let vb =
            unsafe { VarBuilder::from_mmaped_safetensors(&[&weights_filename], DTYPE, &device)? };
        let model = BertModel::load(vb, &config)?;
        let mut tokenizer =
            Tokenizer::from_file(&tokenizer_filename).map_err(BertLoadingError::LoadTokenizer)?;
        tokenizer.with_padding(None);

        Ok(Bert {
            tokenizer: Arc::new(RwLock::new(tokenizer)),
            model: Arc::new(model),
            embedding_search_prefix: Arc::new(search_embedding_prefix),
        })
    }

    /// Embed a batch of sentences
    pub(crate) fn embed_batch_raw(
        &self,
        sentences: Vec<&str>,
        pooling: Pooling,
    ) -> Result<Vec<Tensor>, BertError> {
        let embedding_dim = self.model.embedding_dim();
        // The batch size limit (input length * memory per token)
        let limit = embedding_dim * 512usize.pow(2) * 2;

        // The sentences we are embedding may have a very different length. First we sort them so that similar length sentences are grouped together in the same batch to reduce the overhead of padding.
        let encodings = {
            let tokenizer_read = self.tokenizer.read().unwrap();
            tokenizer_read.encode_batch(sentences, true)
        }
        .map_err(BertError::TokenizerError)?;
        let mut encodings_with_indices = encodings.into_iter().enumerate().collect::<Vec<_>>();

        encodings_with_indices.sort_unstable_by_key(|(_, encoding)| encoding.len());

        let mut combined: Vec<Option<Tensor>> = vec![None; encodings_with_indices.len()];
        let mut chunks = Vec::new();
        let mut current_chunk_len = 0;
        let mut current_chunk_max_token_len = 0;
        let mut current_chunk_indices = Vec::new();
        let mut current_chunk_text: Vec<Encoding> = Vec::new();
        for (index, encoding) in encodings_with_indices {
            let len = encoding.get_ids().len();
            current_chunk_max_token_len = current_chunk_max_token_len.max(len);
            current_chunk_len += 1;
            let score = current_chunk_len
                * (embedding_dim * 8 + embedding_dim * current_chunk_max_token_len.pow(2));
            if score > limit {
                chunks.push((
                    std::mem::take(&mut current_chunk_indices),
                    std::mem::take(&mut current_chunk_text),
                ));
                current_chunk_max_token_len = len;
                current_chunk_len = 1;
            }
            current_chunk_indices.push(index);
            current_chunk_text.push(encoding);
        }
        // Add the last chunk even if the score isn't maxed out
        chunks.push((
            std::mem::take(&mut current_chunk_indices),
            std::mem::take(&mut current_chunk_text),
        ));

        for (indices, encodings) in chunks {
            let embeddings =
                maybe_autoreleasepool(|| self.embed_batch_raw_inner(encodings, pooling))?;
            for (i, embedding) in indices.iter().zip(embeddings) {
                combined[*i] = Some(embedding);
            }
        }
        Ok(combined.into_iter().map(|x| x.unwrap()).collect())
    }

    fn embed_batch_raw_inner(
        &self,
        mut tokens: Vec<Encoding>,
        pooling: Pooling,
    ) -> Result<Vec<Tensor>, BertError> {
        if tokens.is_empty() {
            return Ok(Vec::new());
        }
        let device = &self.model.device;
        let pp = PaddingParams {
            strategy: tokenizers::PaddingStrategy::BatchLongest,
            ..Default::default()
        };
        tokenizers::pad_encodings(&mut tokens, &pp).map_err(BertError::TokenizerError)?;

        let n_sentences = tokens.len();
        let max_seq_len = self.model.max_seq_len();
        let token_ids = tokens
            .iter()
            .map(|tokens| {
                let tokens = tokens.get_ids().to_vec();
                Tensor::new(
                    &tokens.as_slice()[..max_seq_len.min(tokens.as_slice().len())],
                    device,
                )
            })
            .collect::<candle_core::Result<Vec<_>>>()?;
        let token_ids = Tensor::stack(&token_ids, 0)?;

        let attention_masks = tokens
            .iter()
            .map(|tokens| {
                let attention_mask = tokens.get_attention_mask();
                let attention_mask = Tensor::new(
                    &attention_mask[..max_seq_len.min(attention_mask.len())],
                    device,
                )?;
                Ok(attention_mask)
            })
            .collect::<candle_core::Result<Vec<_>>>()?;
        let attention_mask = Tensor::stack(&attention_masks, 0)?;

        // The token type ids are only used for next sentence prediction. We can just set them to zero for embedding tasks.
        let token_type_ids = token_ids.zeros_like()?;
        let embeddings =
            self.model
                .forward(&token_ids, &token_type_ids, Some(&attention_mask), false)?;

        let (_n_sentence, n_tokens, _hidden_size) = embeddings.dims3()?;

        match pooling {
            Pooling::Mean => {
                // Take the mean embedding value for all tokens (except padding)
                let embeddings = embeddings.mul(
                    &attention_mask
                        .to_dtype(DTYPE)?
                        .unsqueeze(2)?
                        .broadcast_as(embeddings.shape())?,
                )?;
                let embeddings = (embeddings.sum(1)? / (n_tokens as f64))?;
                let embeddings = normalize_l2(&embeddings)?;
                Ok(embeddings.chunk(n_sentences, 0)?)
            }
            Pooling::CLS => {
                // Index into the first token of each sentence which is the CLS token that contains the sentence embedding
                let indexed_embeddings = embeddings.i((.., 0, ..))?;
                Ok(indexed_embeddings.chunk(n_sentences, 0)?)
            }
        }
    }
}

fn normalize_l2(v: &Tensor) -> candle_core::Result<Tensor> {
    v.broadcast_div(&v.sqr()?.sum_keepdim(1)?.sqrt()?)
}<|MERGE_RESOLUTION|>--- conflicted
+++ resolved
@@ -240,17 +240,12 @@
     async fn from_builder(
         builder: BertBuilder,
         mut progress_handler: impl FnMut(ModelLoadingProgress) + Send + 'static,
-<<<<<<< HEAD
     ) -> anyhow::Result<Self> {
         let BertBuilder {
             source,
             cache,
             device,
         } = builder;
-=======
-    ) -> Result<Self, BertLoadingError> {
-        let BertBuilder { source, cache } = builder;
->>>>>>> 20568cf7
         let BertSource {
             config,
             tokenizer,
