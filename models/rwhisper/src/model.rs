use std::{
    path::PathBuf,
    time::{Duration, Instant},
};

use candle_core::{Device, IndexOp, Tensor};
use candle_nn::ops::softmax;
use rand::{distributions::Distribution, SeedableRng};
use tokenizers::Tokenizer;

use candle_transformers::models::whisper::{self as m, audio, Config};
<<<<<<< HEAD
=======
use kalosm_common::{accelerated_device_if_available, CacheError};
>>>>>>> 20568cf7

use crate::{quantized::TextDecoderCache, Task, WhisperBuilder, WhisperLanguage};

use super::{DecodingResult, Segment};

enum ModelType {
    Quantized(crate::quantized::Whisper),
    Unquantized(m::model::Whisper),
}

impl ModelType {
    fn load(
        weights_filename: &PathBuf,
        device: &Device,
        config: Config,
        quantized: bool,
    ) -> candle_core::Result<Self> {
        if quantized {
            let vb = crate::m::quantized_model::VarBuilder::from_gguf(weights_filename, device)?;
            Ok(Self::Quantized(crate::quantized::Whisper::load(
                &vb, config,
            )?))
        } else {
            let vb = unsafe {
                candle_nn::VarBuilder::from_mmaped_safetensors(
                    &[weights_filename],
                    m::DTYPE,
                    device,
                )?
            };
            Ok(Self::Unquantized(m::model::Whisper::load(&vb, config)?))
        }
    }

    fn config(&self) -> &Config {
        match self {
            Self::Quantized(model) => &model.config,
            Self::Unquantized(model) => &model.config,
        }
    }
}

/// An error that can occur when loading a [`Whisper`](crate::Whisper) model.
#[derive(Debug, thiserror::Error)]
pub enum WhisperLoadingError {
    /// An error that can occur when trying to load a [`Whisper`](crate::Whisper) model from huggingface or a local file.
    #[error("Failed to load model from huggingface or local file: {0}")]
    DownloadingError(#[from] CacheError),
    /// An error that can occur when trying to load a [`Whisper`](crate::Whisper) model.
    #[error("Failed to load model into device: {0}")]
    LoadModel(#[from] candle_core::Error),
    /// An error that can occur when trying to load the whisper tokenizer.
    #[error("Failed to load tokenizer: {0}")]
    LoadTokenizer(tokenizers::Error),
    /// An error that can occur when trying to load the whisper config.
    #[error("Failed to load config: {0}")]
    LoadConfig(serde_json::Error),
    /// Unsupported mel filter length
    #[error("Unsupported mel filter length: {0}; only 80 and 128 are supported")]
    UnsupportedMelFilterLength(usize),
    /// Language not supported
    #[error("Language not supported: {0}")]
    UnsupportedLanguage(WhisperLanguage),
}

/// An error that can occur when running a [`Whisper`] model.
#[derive(Debug, thiserror::Error)]
pub enum WhisperError {
    /// An error that can occur when trying to run a [`Whisper`] model.
    #[error("Candle error: {0}")]
    Candle(#[from] candle_core::Error),
    /// An error that can occur when encoding or decoding for a [`Whisper`] model.
    #[error("Tokenizer error: {0}")]
    Tokenizer(tokenizers::Error),
}

pub(crate) struct WhisperInner {
    mel_filters: Vec<f32>,
    device: Device,
    decoder: Decoder,
    config: Config,
}

impl WhisperInner {
    pub(crate) fn new(
        settings: WhisperBuilder,
        weights_filename: PathBuf,
        tokenizer_filename: PathBuf,
        config_filename: PathBuf,
<<<<<<< HEAD
        device: Device,
    ) -> anyhow::Result<Self> {
        let tokenizer = Tokenizer::from_file(tokenizer_filename).map_err(E::msg)?;
        let config: Config = serde_json::from_str(&std::fs::read_to_string(config_filename)?)?;
=======
    ) -> Result<Self, WhisperLoadingError> {
        let device = accelerated_device_if_available()?;
        let tokenizer =
            Tokenizer::from_file(tokenizer_filename).map_err(WhisperLoadingError::LoadTokenizer)?;
        let config: Config =
            serde_json::from_str(&std::fs::read_to_string(config_filename).unwrap())
                .map_err(WhisperLoadingError::LoadConfig)?;
>>>>>>> 20568cf7

        let mel_bytes = match config.num_mel_bins {
            80 => include_bytes!("melfilters.bytes").as_slice(),
            128 => include_bytes!("melfilters128.bytes").as_slice(),
            nmel => return Err(WhisperLoadingError::UnsupportedMelFilterLength(nmel)),
        };
        let mut mel_filters = vec![0f32; mel_bytes.len() / 4];
        <byteorder::LittleEndian as byteorder::ByteOrder>::read_f32_into(
            mel_bytes,
            &mut mel_filters,
        );

        let model = ModelType::load(
            &weights_filename,
            &device,
            config.clone(),
            settings.model.is_quantized(),
        )?;
        let language_token = if settings.model.is_multilingual() {
            let language = settings.language.unwrap_or(WhisperLanguage::English);
            match token_id(&tokenizer, &format!("<|{language}|>")) {
                Ok(token_id) => Some(token_id),
                Err(_) => return Err(WhisperLoadingError::UnsupportedLanguage(language)),
            }
        } else {
            None
        };
        let decoder = Decoder::new(model, tokenizer, 0, &device, language_token)?;

        Ok(Self {
            mel_filters,
            device,
            decoder,
            config,
        })
    }

    pub(crate) fn transcribe(
        &mut self,
        pcm_data: Vec<f32>,
        result: tokio::sync::mpsc::UnboundedSender<Segment>,
    ) {
        let mel = audio::pcm_to_mel(&self.config, &pcm_data, &self.mel_filters);
        let mel_len = mel.len();
        let mel = Tensor::from_vec(
            mel,
            (self.config.num_mel_bins, mel_len / self.config.num_mel_bins),
            &self.device,
        )
        .unwrap();

        if let Err(err) = self
            .decoder
            .run(&mel, pcm_data.len(), Task::Transcribe, result)
        {
            tracing::error!("Error transcribing audio: {err}");
        }
    }
}

struct Decoder {
    model: ModelType,
    rng: rand::rngs::StdRng,
    tokenizer: Tokenizer,
    suppress_tokens: Tensor,
    sot_token: u32,
    transcribe_token: u32,
    translate_token: u32,
    eot_token: u32,
    no_speech_token: u32,
    no_timestamps_token: u32,
    language_token: Option<u32>,
}

impl Decoder {
    #[allow(clippy::too_many_arguments)]
    fn new(
        model: ModelType,
        tokenizer: Tokenizer,
        seed: u64,
        device: &Device,
        language_token: Option<u32>,
    ) -> candle_core::Result<Self> {
        let no_timestamps_token = token_id(&tokenizer, m::NO_TIMESTAMPS_TOKEN)?;
        // Suppress the notimestamps token when in timestamps mode.
        // https://github.com/openai/whisper/blob/e8622f9afc4eba139bf796c210f5c01081000472/whisper/decoding.py#L452
        let suppress_tokens: Vec<f32> = (0..model.config().vocab_size as u32)
            .map(|i| {
                if model.config().suppress_tokens.contains(&i) {
                    f32::NEG_INFINITY
                } else {
                    0f32
                }
            })
            .collect();
        let suppress_tokens = Tensor::new(suppress_tokens.as_slice(), device)?;
        let sot_token = token_id(&tokenizer, m::SOT_TOKEN)?;
        let transcribe_token = token_id(&tokenizer, m::TRANSCRIBE_TOKEN)?;
        let translate_token = token_id(&tokenizer, m::TRANSLATE_TOKEN)?;
        let eot_token = token_id(&tokenizer, m::EOT_TOKEN)?;
        let no_speech_token = m::NO_SPEECH_TOKENS
            .iter()
            .find_map(|token| token_id(&tokenizer, token).ok())
            .ok_or_else(|| candle_core::Error::Msg("no_speech_token not found".to_string()))?;
        Ok(Self {
            model,
            rng: rand::rngs::StdRng::seed_from_u64(seed),
            tokenizer,
            suppress_tokens,
            sot_token,
            transcribe_token,
            translate_token,
            eot_token,
            no_speech_token,
            language_token,
            no_timestamps_token,
        })
    }

    fn encode(&mut self, mel: &Tensor) -> candle_core::Result<Tensor> {
        let tensor = match &mut self.model {
            ModelType::Quantized(model) => model.encoder.forward(mel)?,
            ModelType::Unquantized(model) => model.encoder.forward(mel, true)?,
        };

        Ok(tensor)
    }

    fn decode(
        &mut self,
        audio_features: &Tensor,
        temperature: f64,
        task: Task,
        previous_tokens: &[u32],
    ) -> Result<DecodingResult, WhisperError> {
        let model = &mut self.model;
        let sample_len = model.config().max_target_positions / 2;
        let mut sum_logprob = 0f64;
        let mut no_speech_prob = f64::NAN;
        let mut tokens = vec![self.sot_token];
        if let Some(language_token) = self.language_token {
            tokens.push(language_token);
        }
        match task {
            Task::Transcribe => tokens.push(self.transcribe_token),
            Task::Translate => tokens.push(self.translate_token),
        }
        tokens.push(self.no_timestamps_token);
        tokens.extend(previous_tokens);
        // The tokens that are queued for decoding
        let mut queued_tokens = tokens.clone();
        let mut cache = TextDecoderCache::new();
        for i in 0..sample_len {
            let ys = match model {
                ModelType::Quantized(model) => {
                    let result =
                        model
                            .decoder
                            .forward(&queued_tokens, audio_features, &mut cache)?;
                    // The quantized model caches tokens so it we can remove any old tokens
                    queued_tokens.clear();
                    result
                }
                ModelType::Unquantized(model) => {
                    let tokens_t = Tensor::new(queued_tokens.as_slice(), audio_features.device())?;
                    // The model expects a batch dim but this inference loop does not handle
                    // it so we add it at this point.
                    let tokens_t = tokens_t.unsqueeze(0)?;
                    model.decoder.forward(&tokens_t, audio_features, i == 0)?
                }
            };

            // Extract the no speech probability on the first iteration by looking at the first
            // token logits and the probability for the according token.
            if i == 0 {
                let logits = match model {
                    ModelType::Quantized(model) => model.decoder.final_linear(&ys.i(..1)?)?,
                    ModelType::Unquantized(model) => model.decoder.final_linear(&ys.i(..1)?)?,
                }
                .i(0)?
                .i(0)?;
                no_speech_prob = softmax(&logits, 0)?
                    .i(self.no_speech_token as usize)?
                    .to_scalar::<f32>()? as f64;
            }

            let (_, seq_len, _) = ys.dims3()?;
            let logits = match model {
                ModelType::Quantized(model) => {
                    model.decoder.final_linear(&ys.i((..1, seq_len - 1..))?)?
                }
                ModelType::Unquantized(model) => {
                    model.decoder.final_linear(&ys.i((..1, seq_len - 1..))?)?
                }
            }
            .i(0)?
            .i(0)?;
            // TODO: Besides suppress tokens, we should apply the heuristics from
            // ApplyTimestampRules, i.e.:
            // - Timestamps come in pairs, except before EOT.
            // - Timestamps should be non-decreasing.
            // - If the sum of the probabilities of timestamps is higher than any other tokens,
            //   only consider timestamps when sampling.
            // https://github.com/openai/whisper/blob/e8622f9afc4eba139bf796c210f5c01081000472/whisper/decoding.py#L439
            let logits = logits.broadcast_add(&self.suppress_tokens)?;
            let next_token = if temperature > 0f64 {
                let prs = softmax(&(&logits / temperature)?, 0)?;
                let logits_v: Vec<f32> = prs.to_vec1()?;
                let distr = rand::distributions::WeightedIndex::new(&logits_v)
                    .expect("logits_v should not be empty or negative");
                distr.sample(&mut self.rng) as u32
            } else {
                let logits_v: Vec<f32> = logits.to_vec1()?;
                logits_v
                    .iter()
                    .enumerate()
                    .max_by(|(_, u), (_, v)| u.total_cmp(v))
                    .map(|(i, _)| i as u32)
                    .unwrap()
            };
            tokens.push(next_token);
            queued_tokens.push(next_token);
            let prob = softmax(&logits, candle_core::D::Minus1)?
                .i(next_token as usize)?
                .to_scalar::<f32>()? as f64;
            if next_token == self.eot_token || tokens.len() > model.config().max_target_positions {
                break;
            }
            sum_logprob += prob.ln();
        }
        let text = self
            .tokenizer
            .decode(&tokens, true)
            .map_err(WhisperError::Tokenizer)?;
        let avg_logprob = sum_logprob / tokens.len() as f64;

        Ok(DecodingResult {
            text,
            avg_logprob,
            no_speech_prob,
            compression_ratio: f64::NAN,
        })
    }

    fn decode_with_fallback(
        &mut self,
        audio_features: &Tensor,
        task: Task,
        previous_tokens: &[u32],
    ) -> Result<DecodingResult, WhisperError> {
        for (i, &t) in m::TEMPERATURES.iter().enumerate() {
            let dr: Result<DecodingResult, WhisperError> =
                self.decode(audio_features, t, task, previous_tokens);
            if i == m::TEMPERATURES.len() - 1 {
                return dr;
            }
            // On errors, we try again with a different temperature.
            match dr {
                Ok(dr) => {
                    let needs_fallback = dr.compression_ratio > m::COMPRESSION_RATIO_THRESHOLD
                        || dr.avg_logprob < m::LOGPROB_THRESHOLD;
                    if !needs_fallback || dr.no_speech_prob > m::NO_SPEECH_THRESHOLD {
                        return Ok(dr);
                    }
                }
                Err(err) => {
                    tracing::error!("Error running at {t}: {err}")
                }
            }
        }
        unreachable!()
    }

    fn run(
        &mut self,
        mel: &Tensor,
        audio_frames: usize,
        task: Task,
        result: tokio::sync::mpsc::UnboundedSender<Segment>,
    ) -> Result<(), WhisperError> {
        // TODO: This should be dynamic based on how much memory the model uses and how much memory is available
        const MAX_CHUNKS: usize = 1;

        let (_, content_frames) = mel.dims2()?;
        let mut seek = 0;
        let start_time = Instant::now();
        let mut chunk_indices = Vec::new();
        let mut chunked = Vec::new();
        // Keep looping until we have all the chunks we need
        while seek < content_frames {
            // Take a chunk up to the maximum size
            chunk_indices.clear();
            chunked.clear();
            while chunk_indices.len() < MAX_CHUNKS && seek < content_frames {
                let remaining_frames = content_frames - seek;
                let segment_size = usize::min(remaining_frames, m::N_FRAMES);
                // If the new frame doesn't fit into a perfect chunk, just include it in the next chunk
                if remaining_frames < m::N_FRAMES && !chunk_indices.is_empty() {
                    break;
                }
                chunk_indices.push(seek..seek + segment_size);
                let mel_segment = mel.narrow(1, seek, segment_size)?;
                chunked.push(mel_segment);
                seek += segment_size;
            }

            // Encode all of the chunks
            let batched_mel_segment = Tensor::stack(&chunked, 0)?;
            let batched_audio_features = self.encode(&batched_mel_segment)?;
            let split = batched_audio_features.chunk(chunk_indices.len(), 0)?;

            // Tokens that are remaining in the last chunk's sentence fragment
            let mut tokens_in_sentence_fragment = Vec::new();

            for (audio_features, range) in split.iter().zip(chunk_indices.iter()) {
                let segment_size = range.end - range.start;
                let end = range.end;
                let time_offset = (end * m::HOP_LENGTH) as f64 / m::SAMPLE_RATE as f64;

                let segment_duration =
                    (segment_size * m::HOP_LENGTH) as f64 / m::SAMPLE_RATE as f64;
                let dr =
                    self.decode_with_fallback(audio_features, task, &tokens_in_sentence_fragment)?;
                tokens_in_sentence_fragment.clear();
                if dr.no_speech_prob > m::NO_SPEECH_THRESHOLD
                    && dr.avg_logprob < m::LOGPROB_THRESHOLD
                {
                    tracing::trace!("no speech detected, skipping {end} {dr:?}");
                    continue;
                }

                // Grab any text that was in the previous sentence fragment
                if let Some(index) = dr.text.char_indices().rev().find_map(|(idx, c)| {
                    if c == '.' || c == '?' || c == '!' {
                        Some(idx)
                    } else {
                        None
                    }
                }) {
                    let text_after_last_sentence = &dr.text[index + 1..];
                    let tokens = self
                        .tokenizer
                        .encode(text_after_last_sentence, false)
                        .map_err(WhisperError::Tokenizer)?;
                    tokens_in_sentence_fragment.extend(tokens.get_ids());
                };

                let elapsed = start_time.elapsed();
                let remaining = Duration::from_millis(
                    ((elapsed.as_millis() as usize / seek) * (content_frames - seek)) as u64,
                );
                let progress = end as f32 / content_frames as f32;
                let segment = Segment {
                    sample_range: (range.start * m::HOP_LENGTH)
                        ..audio_frames.min(range.end * m::HOP_LENGTH),
                    start: time_offset,
                    duration: segment_duration,
                    remaining_time: remaining,
                    elapsed_time: elapsed,
                    progress,
                    result: dr,
                };

                if let Err(err) = result.send(segment) {
                    tracing::error!("Error sending segment: {err}");
                    break;
                }
            }
        }

        Ok(())
    }
}

pub fn token_id(tokenizer: &Tokenizer, token: &str) -> candle_core::Result<u32> {
    match tokenizer.token_to_id(token) {
        None => candle_core::bail!("no token-id for {token}"),
        Some(id) => Ok(id),
    }
}<|MERGE_RESOLUTION|>--- conflicted
+++ resolved
@@ -9,10 +9,7 @@
 use tokenizers::Tokenizer;
 
 use candle_transformers::models::whisper::{self as m, audio, Config};
-<<<<<<< HEAD
-=======
 use kalosm_common::{accelerated_device_if_available, CacheError};
->>>>>>> 20568cf7
 
 use crate::{quantized::TextDecoderCache, Task, WhisperBuilder, WhisperLanguage};
 
@@ -102,20 +99,13 @@
         weights_filename: PathBuf,
         tokenizer_filename: PathBuf,
         config_filename: PathBuf,
-<<<<<<< HEAD
         device: Device,
-    ) -> anyhow::Result<Self> {
-        let tokenizer = Tokenizer::from_file(tokenizer_filename).map_err(E::msg)?;
-        let config: Config = serde_json::from_str(&std::fs::read_to_string(config_filename)?)?;
-=======
     ) -> Result<Self, WhisperLoadingError> {
-        let device = accelerated_device_if_available()?;
         let tokenizer =
             Tokenizer::from_file(tokenizer_filename).map_err(WhisperLoadingError::LoadTokenizer)?;
         let config: Config =
             serde_json::from_str(&std::fs::read_to_string(config_filename).unwrap())
                 .map_err(WhisperLoadingError::LoadConfig)?;
->>>>>>> 20568cf7
 
         let mel_bytes = match config.num_mel_bins {
             80 => include_bytes!("melfilters.bytes").as_slice(),
